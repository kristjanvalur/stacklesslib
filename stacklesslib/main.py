--- conflicted
+++ resolved
@@ -1,217 +1,201 @@
-#stacklesslib.main.py
-
-import sys
-import time
-import traceback
-
-from .base import atomic, get_channel
-from .base import time as elapsed_time
-from .events import EventQueue
-
-import threading
-try:
-    threading = threading.real_threading
-except AttributeError:
-    pass
-
-import stackless
-try:
-    import stacklessio
-except ImportError:
-    stacklessio = None
-
-stacklessio = None # Disabled
-asyncore = None
-if not stacklessio:
-    try:
-        import asyncore
-    except ImportError:
-        pass
-
-_sleep = getattr(time, "real_sleep", time.sleep)
-import threading
-_threading = getattr(threading, "real_threading", threading)
-
-# A mainloop class.
-# It can be subclassed to provide a better interruptable wait, for example on windows
-# using the WaitForSingleObject api, to time out waiting for an event.
-# If no-one wakes up the loop when IO is ready, then the max_wait_time should be made
-# small accordingly.
-# Applications that implement their own loops may find it sufficent to simply
-# call main.pump()
-class MainLoop(object):
-    def __init__(self):
-        self.max_wait_time = 0.01
-        self.running = True
-<<<<<<< HEAD
-        self.break_wait = _threading.Event()
-=======
-        self.break_wait = threading.Event()
->>>>>>> a634bead
-        self.pumps = []
-
-        #take the app global ones.
-        self.event_queue = event_queue
-
-    def add_pump(self, pump):
-        if pump not in self.pumps:
-            self.pumps.append(pump)
-
-    def remove_pump(self, pump):
-        try:
-            self.pumps.remove(pump)
-        except ValueError:
-            pass
-
-    def pump_pumps(self):
-        for pump in self.pumps:
-            pump()
-
-    def get_wait_time(self, time):
-        """ Get the waitSeconds until the next tasklet is due (0 <= waitSeconds <= delay)  """
-        if stackless.runcount > 1:
-            return 0.0 # If a tasklet is runnable we do not wait at all.
-        next_delay = self.event_queue.due_delay()
-        if next_delay is not None:
-            delay = min(self.max_wait_time, next_delay)
-            delay = max(delay, 0.0)
-        else:
-            delay = self.max_wait_time
-        return delay
-
-    def adjust_wait_times(self, deltaSeconds):
-        """ Delay the reawakening of all pending tasklets.
-
-        This is usually done in the case that the Python runtime has not been
-        able to be ticked for a period of time, and things that are waiting for
-        other things to happen will be reawakened with those things having not
-        happened.  Note that this is a hack, no one should _depend_ on things having happened
-        after a sleep, since a sleep can end early.
-        """
-        self.event_queue.reschedule(deltaSeconds)
-
-    def interruptable_wait(self, delay):
-        """Wait until the next event is due.  Override this to break when IO is ready """
-<<<<<<< HEAD
-        self.break_wait.wait(delay)
-=======
-        if delay > 0.0:
-            self.break_wait.wait(delay)
-        self.break_wait.clear()
->>>>>>> a634bead
-
-    def interrupt_wait(self):
-        # If another thread wants to interrupt the mainloop, e.g. if it
-        # has added IO to it.
-        self.break_wait.set()
-
-    def raw_sleep(self, delay):
-        _sleep(delay)
-
-    def pump(self, run_for=0):
-        """Cause tasklets to wake up.  This includes pumping registered pumps,
-           the event queue and the scheduled
-        """
-        self.pump_pumps()
-        self.event_queue.pump()
-
-    def run_tasklets(self, run_for=0):
-        """ Run runnable tasklets for as long as necessary """
-        try:
-            return stackless.run(run_for)
-        except Exception:
-            self.handle_error(sys.exc_info())
-
-    def handle_error(self, ei):
-        traceback.print_exception(*ei)
-
-    def wait(self):
-        """ Wait for the next scheduled event, or IO (if IO can notify us) """
-        t = elapsed_time()
-        wait_time = self.get_wait_time(t)
-        if wait_time:
-            self.interruptable_wait(wait_time)
-
-    def loop(self):
-        self.wait()
-        self.pump()
-        self.run_tasklets()
-
-    def run(self):
-        """Run until stop() gets called"""
-        while self.running:
-            self.loop()
-
-    def stop(self):
-        """Stop the run"""
-        self.running = False
-
-class PollingWait(object):
-    def __init__(self):
-         self.break_wait = False
-         super(PollingWait, self).__init__()
-
-    def interruptable_wait(self, delay):
-        """Wait until the next event is due.  Override this to break when IO is ready """
-        try:
-            if delay:
-                # Sleep with 10ms granularity to allow another thread to wake us up.
-                t1 = elapsed_time() + delay
-                while True:
-                    if self.break_wait:
-                        # Ignore wakeup if there is nothing to do.
-                        if not event_queue.is_due and stackless.runcount == 1:
-                            self.break_wait = False
-                        else:
-                            break
-                    now = elapsed_time()
-                    remaining = t1-now
-                    if remaining <= 0.0:
-                        break
-                    self.raw_sleep(min(remaining, 0.01))
-        finally:
-            self.break_wait = False
-
-    def raw_wait(self, delay):
-        _sleep(delay)
-
-    def interrupt_wait(self):
-        # If another thread wants to interrupt the mainloop, e.g. if it
-        # has added IO to it.
-        self.break_wait = True
-
-
-class SLIOMainLoop(MainLoop):
-    def interruptable_wait(self, delay):
-        stacklessio.wait(delay)
-        stacklessio.dispatch()
-
-    def interrupt_wait(self):
-        stacklessio.break_wait()
-
-class AsyncoreMainLoop(PollingWait, MainLoop):
-    """If we use asyncore, we use its wait function, rather than sleep"""
-    def raw_wait(self, delay):
-        if not asyncore.socket_map:
-            # If there are no sockets, then poll returns. Must manually sleep
-            _sleep(delay)
-        # Undo monkeypatching for sleep and select
-        from .monkeypatch import Unpatched
-        with Unpatched():
-            asyncore.poll(delay)
-
-
-# Backwards compatibility
-from .app import sleep
-
-# Use the correct main loop type.
-if stacklessio:
-    mainloopClass = SLIOMainLoop
-elif asyncore:
-    mainloopClass = AsyncoreMainLoop
-else:
-    mainloopClass = MainLoop
-#mainloopClass = MainLoop
-
-event_queue = EventQueue()
-mainloop = mainloopClass()
+#stacklesslib.main.py
+
+import sys
+import time
+import traceback
+
+from .base import atomic, get_channel
+from .base import time as elapsed_time
+from .events import EventQueue
+
+import stackless
+try:
+    import stacklessio
+except ImportError:
+    stacklessio = None
+
+stacklessio = None # Disabled
+asyncore = None
+if not stacklessio:
+    try:
+        import asyncore
+    except ImportError:
+        pass
+
+_sleep = getattr(time, "real_sleep", time.sleep)
+import threading
+_threading = getattr(threading, "real_threading", threading)
+
+# A mainloop class.
+# It can be subclassed to provide a better interruptable wait, for example on windows
+# using the WaitForSingleObject api, to time out waiting for an event.
+# If no-one wakes up the loop when IO is ready, then the max_wait_time should be made
+# small accordingly.
+# Applications that implement their own loops may find it sufficent to simply
+# call main.pump()
+class MainLoop(object):
+    def __init__(self):
+        self.max_wait_time = 0.01
+        self.running = True
+        self.break_wait = _threading.Event()
+        self.pumps = []
+
+        #take the app global ones.
+        self.event_queue = event_queue
+
+    def add_pump(self, pump):
+        if pump not in self.pumps:
+            self.pumps.append(pump)
+
+    def remove_pump(self, pump):
+        try:
+            self.pumps.remove(pump)
+        except ValueError:
+            pass
+
+    def pump_pumps(self):
+        for pump in self.pumps:
+            pump()
+
+    def get_wait_time(self, time):
+        """ Get the waitSeconds until the next tasklet is due (0 <= waitSeconds <= delay)  """
+        if stackless.runcount > 1:
+            return 0.0 # If a tasklet is runnable we do not wait at all.
+        next_delay = self.event_queue.due_delay()
+        if next_delay is not None:
+            delay = min(self.max_wait_time, next_delay)
+            delay = max(delay, 0.0)
+        else:
+            delay = self.max_wait_time
+        return delay
+
+    def adjust_wait_times(self, deltaSeconds):
+        """ Delay the reawakening of all pending tasklets.
+
+        This is usually done in the case that the Python runtime has not been
+        able to be ticked for a period of time, and things that are waiting for
+        other things to happen will be reawakened with those things having not
+        happened.  Note that this is a hack, no one should _depend_ on things having happened
+        after a sleep, since a sleep can end early.
+        """
+        self.event_queue.reschedule(deltaSeconds)
+
+    def interruptable_wait(self, delay):
+        """Wait until the next event is due.  Override this to break when IO is ready """
+        self.break_wait.wait(delay)
+
+    def interrupt_wait(self):
+        # If another thread wants to interrupt the mainloop, e.g. if it
+        # has added IO to it.
+        self.break_wait.set()
+
+    def raw_sleep(self, delay):
+        _sleep(delay)
+
+    def pump(self, run_for=0):
+        """Cause tasklets to wake up.  This includes pumping registered pumps,
+           the event queue and the scheduled
+        """
+        self.pump_pumps()
+        self.event_queue.pump()
+
+    def run_tasklets(self, run_for=0):
+        """ Run runnable tasklets for as long as necessary """
+        try:
+            return stackless.run(run_for)
+        except Exception:
+            self.handle_error(sys.exc_info())
+
+    def handle_error(self, ei):
+        traceback.print_exception(*ei)
+
+    def wait(self):
+        """ Wait for the next scheduled event, or IO (if IO can notify us) """
+        t = elapsed_time()
+        wait_time = self.get_wait_time(t)
+        if wait_time:
+            self.interruptable_wait(wait_time)
+
+    def loop(self):
+        self.wait()
+        self.pump()
+        self.run_tasklets()
+
+    def run(self):
+        """Run until stop() gets called"""
+        while self.running:
+            self.loop()
+
+    def stop(self):
+        """Stop the run"""
+        self.running = False
+
+class PollingWait(object):
+    def __init__(self):
+         self.break_wait = False
+         super(PollingWait, self).__init__()
+
+    def interruptable_wait(self, delay):
+        """Wait until the next event is due.  Override this to break when IO is ready """
+        try:
+            if delay:
+                # Sleep with 10ms granularity to allow another thread to wake us up.
+                t1 = elapsed_time() + delay
+                while True:
+                    if self.break_wait:
+                        # Ignore wakeup if there is nothing to do.
+                        if not event_queue.is_due and stackless.runcount == 1:
+                            self.break_wait = False
+                        else:
+                            break
+                    now = elapsed_time()
+                    remaining = t1-now
+                    if remaining <= 0.0:
+                        break
+                    self.raw_sleep(min(remaining, 0.01))
+        finally:
+            self.break_wait = False
+
+    def raw_wait(self, delay):
+        _sleep(delay)
+
+    def interrupt_wait(self):
+        # If another thread wants to interrupt the mainloop, e.g. if it
+        # has added IO to it.
+        self.break_wait = True
+
+
+class SLIOMainLoop(MainLoop):
+    def interruptable_wait(self, delay):
+        stacklessio.wait(delay)
+        stacklessio.dispatch()
+
+    def interrupt_wait(self):
+        stacklessio.break_wait()
+
+class AsyncoreMainLoop(PollingWait, MainLoop):
+    """If we use asyncore, we use its wait function, rather than sleep"""
+    def raw_wait(self, delay):
+        if not asyncore.socket_map:
+            # If there are no sockets, then poll returns. Must manually sleep
+            _sleep(delay)
+        # Undo monkeypatching for sleep and select
+        from .monkeypatch import Unpatched
+        with Unpatched():
+            asyncore.poll(delay)
+
+
+# Backwards compatibility
+from .app import sleep
+
+# Use the correct main loop type.
+if stacklessio:
+    mainloopClass = SLIOMainLoop
+elif asyncore:
+    mainloopClass = AsyncoreMainLoop
+else:
+    mainloopClass = MainLoop
+#mainloopClass = MainLoop
+
+event_queue = EventQueue()
+mainloop = mainloopClass()