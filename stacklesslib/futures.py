--- conflicted
+++ resolved
@@ -1,380 +1,376 @@
-#futures.py
-
-import sys
-import traceback
-import collections
-import stackless
-import itertools
-from .base import SignalChannel
-from .errors import TimeoutError, CancelledError
-from . import util, threadpool
-from .util import timeout as _timeout
-from .util import atomic
-from weakref import WeakSet
-from . import wait as _waitmodule
-
-class ExecutorBase(object):
-    """Base class for TaskFactories"""
-
-    def submit(self, fn, *args, **kwargs):
-        # Get rid of the annoying varargs api and allow a
-        # pre-existing future to be passed in.
-        return self.submit_future(Future(), (fn, args, kwargs))
-
-    def submit_args(self, fn, args=(), kwargs={}):
-        return self.submit_future(Future(), (fn, args, kwargs))
-
-    def map(self, fn, *iterables, **kwds):
-        timeout = kwds.pop("timeout", None)
-        if kwds:
-            raise TypeError
-        t = util.Timeouts(timeout)
-        kw = {}
-        futures = [self.submit_future(Future(), (fn, args, kw)) for args in zip(*iterables)]
-        # map cannot be a generator, because then it is not called until
-        # the iterator is accessed.  Instead, let it return an iterator
-        # itself.
-        def generator():
-            for f in futures:
-                with t.timeout():
-                    result = f.result()
-                # never yield out of timeout context
-                yield result
-        return generator()
-
-    @staticmethod
-    def execute_future(future, job):
-        fn, args, kwargs = job
-        """Execute the job and future on the current tasklet"""
-        future.execute(fn, args, kwargs)
-
-    def __enter__(self):
-        pass
-    def __exit__(self, *args):
-        self.shutdown(True)
-
-    def shutdown(self, wait=True):
-        pass
-
-class ThreadPoolExecutorBase(ExecutorBase):
-    """Runs futures on a given threadpool"""
-    def __init__(self, pool):
-        self.pool = pool
-
-    def submit_future(self, future, job):
-        def job_function():
-            self.execute_future(future, job)
-        self.pool.submit(job_function)
-        return future
-
-    def shutdown(self, wait=True):
-        self.pool.shutdown(wait)
-
-class NullExecutor(ExecutorBase):
-    """This executor will not do anything"""
-    def submit_future(self, future, job):
-        return future
-
-class DirectExecutor(ExecutorBase):
-    """This executor just runs the job straight away."""
-    def submit_future(self, future, job):
-        self.execute_future(future, job)
-        return future
-
-class SimpleTaskletExecutor(ExecutorBase):
-    """Runs the job as a new tasklet on this thread"""
-    def submit_future(self, future, job):
-        self.start_tasklet(self.execute_future, (future, job))
-        return future
-
-    def start_tasklet(self, func, args):
-        """Start execution of a tasklet and return it. Can be overridden."""
-        return stackless.tasklet(func)(*args)
-
-class ImmediateTaskletExecutor(SimpleTaskletExecutor):
-    """Runs the job as a new tasklet and switches to it directly"""
-    def submit_future(self, future, job):
-        self.start_tasklet(self.execute_future, (future, job)).run()
-        return future
-
-# create a module static instances of the above
-null_executor = NullExecutor()
-direct_executor = DirectExecutor()
-thread_executor = ThreadPoolExecutorBase(threadpool.DummyThreadPool())
-tasklet_executor = SimpleTaskletExecutor()
-immediate_tasklet_executor = ImmediateTaskletExecutor()
-
-
-class WaitingExecutorMixIn(object):
-    """This mixin keeps track of issued futures so that we can wait for them all wholesale"""
-    def __init__(self, *args, **kwargs):
-        self.futures = WeakSet()
-
-    def submit_future(self, future, job):
-        if self.futures is None:
-            raise RuntimeError
-        future = super(WaitingExecutorMixIn, self).submit_future(future, job)
-        self.futures.add(future)
-        return future
-
-    def shutdown(self, wait=True):
-        if self.futures:
-            futures = set(self.futures)
-            if wait:
-                _wait(futures)
-            self.futures = None
-        super(WaitingExecutorMixIn, self).shutdown(wait)
-
-class BoundedExecutorMixIn(object):
-    """This mixin allows the caller to put a limit on the number active futures"""
-    def __init__(self, max_workers=None):
-        self.max_workers = max_workers
-        self.n_workers = 0
-        self.jobs = collections.deque()
-
-    def submit_future(self, future, job):
-        with atomic():
-            if self.max_workers == None or self.n_workers < self.max_workers:
-                self.n_workers += 1
-                try:
-                    future = super(BoundedExecutorMixIn, self).submit_future(future, job)
-                except:
-                    self.n_workers -= 1
-                    raise
-            else:
-                future = Future()
-                self.jobs.append((future, job))
-            return future
-
-    def execute_future(self, future, job):
-        try:
-            super(BoundedExecutorMixIn, self).execute_future(future, job)
-        finally:
-            self.n_workers -= 1
-            self.pump()
-
-    def pump(self):
-        with atomic():
-            if self.jobs and self.n_workers < self.max_workers:
-                future, job = self.jobs.popleft()
-                self.submit_future(future, job)
-
-
-# create a proper threadpool executor::
-class ThreadPoolExecutor(WaitingExecutorMixIn, ThreadPoolExecutorBase):
-    def __init__(self, max_workers=None):
-        WaitingExecutorMixIn.__init__(self)
-        pool = threadpool.SimpleThreadPool(n_threads=max_workers)
-        ThreadPoolExecutorBase.__init__(self, pool)
-
-# and a generate tasklet executor
-class TaskletExecutor(WaitingExecutorMixIn, BoundedExecutorMixIn, SimpleTaskletExecutor):
-    def __init__(self, max_workers=None):
-        WaitingExecutorMixIn.__init__(self, max_workers)
-        BoundedExecutorMixIn.__init__(self)
-        SimpleTaskletExecutor.__init__(self)
-
-
-# internal future states
-PENDING = 'PENDING'
-RUNNING = 'RUNNING'
-# The future was cancelled by the user...
-CANCELLED = 'CANCELLED'
-# ...and _Waiter.add_cancelled() was called by a worker.
-CANCELLED_AND_NOTIFIED = 'CANCELLED_AND_NOTIFIED'
-FINISHED = 'FINISHED'
-
-class Future(object):
-    """A tasklet based future object"""
-
-    def __init__(self):
-        self.state = PENDING
-        self._result = None
-        self.callbacks = []
-        self.tasklet = None
-
-    def execute(self, fn, args=(), kwargs={}):
-        """Execute job and future on the current tasklet"""
-        try:
-            try:
-                if self.attach(): # associate with this tasklet if needed.
-                    self.set_result(fn(*args, **kwargs))
-            except TaskletExit as e:
-                self.set_cancelled(e.args)
-            except BaseException:
-                self.set_exception(*sys.exc_info())
-        except:
-            print >> sys.stderr, "Unhandled exception in ", callable
-            traceback.print_exc()
-
-    def attach(self):
-        with atomic():
-            assert self.state in (PENDING, CANCELLED)
-            if self.state is PENDING:
-                self.state = RUNNING
-                self.tasklet = stackless.getcurrent()
-                return True # there was no cancel, go ahead and execute
-
-    def cancel(self, args=()):
-        with atomic():
-            if self.tasklet:
-                self.tasklet.raise_exception(TaskletExit, *args)
-            # kill will cause cancel to happen too, but if it is
-            # on a different thread, then that will happen later.
-            self.set_cancelled(args)
-            # We can always cancel tasklet-based futures because
-            # they can be killed while running
-        return True
-
-    def cancelled(self):
-        return self.state is CANCELLED
-
-    def running(self):
-        return self.state is RUNNING
-
-    def done(self):
-        """True if the task has completed execution"""
-        return self.state in (CANCELLED, FINISHED)
-
-    def result(self, timeout=None):
-        """Wait for the execution of the task and return its result or raise
-           its exception.
-        """
-        self.wait(timeout)
-        success, result = self._result
-        if success:
-            return result
-        if result:
-            if self.state is FINISHED:
-                raise result[0], result[1], result[2]
-            assert self.state is CANCELLED
-            raise CancelledError(*result[1])
-
-    def exception(self, timeout=None):
-        """Wait for the execution of the task and return its result or raise
-           its exception.
-        """
-        self.wait(timeout)
-        success, result = self._result
-        if not success:
-            if self.state is FINISHED:
-                return result
-            assert self.state is CANCELLED
-            raise CancelledError(*result[1])
-
-    def wait(self, timeout=None):
-        """Wait until the future has finished or been cancelled"""
-        with atomic():
-            if not self.done():
-                e = SignalChannel()
-                self.add_done_callback(e.signal)
-                with _timeout(timeout):
-                    e.receive()
-<<<<<<< HEAD
-    
-=======
-
->>>>>>> 9f3134a9
-    def add_done_callback(self, cb):
-        """Append a callback to be called when the future has completed."""
-        if self._result:
-            self._cb(cb)
-        else:
-            self.callbacks.append(cb)
-
-    def _on_ready(self):
-        for cb in self.callbacks:
-            self._cb(cb)
-
-    def _cb(self, cb):
-        try:
-            cb(self)
-        except Exception:
-            traceback.print_exc()
-
-    def set_result(self, result):
-        with atomic():
-            if self._result is None:
-                assert self.state == RUNNING
-                self._result = (True, result)
-                self.state = FINISHED
-                self._on_ready()
-            else:
-                # the only race should be with the cancelled state
-                assert self.state == CANCELLED
-
-    def set_exception(self, exc, val=None, tb=None):
-        with atomic():
-            if self._result is None:
-                assert self.state == RUNNING
-                if val is None:
-                    val = exc
-                    exc = type(exc)
-                elif isinstance(val, tuple):
-                    val = exc(*val)
-                self._result = (False, (exc, val, tb))
-                self.state = FINISHED
-                self._on_ready()
-            else:
-                assert self.state == CANCELLED
-
-    def set_cancelled(self, args=()):
-        with atomic():
-            if self._result is None:
-                assert self.state in (RUNNING, PENDING)
-                self._result = (False, (None, args))
-                self.state = CANCELLED
-                self._on_ready()
-
-
-FIRST_COMPLETED = 0
-FIRST_EXCEPTION = 1
-ALL_COMPLETED = 2
-
-def wait(fs, timeout=None, return_when=ALL_COMPLETED):
-    done = set()
-    fs1, fs2 = itertools.tee(fs, 2)
-    # search for all already complete futures.  This is to satisfy
-    # unittests, because we must return all _already complete_ futures
-    # even if we want to exit with the first completed one.
-    finished = False
-    for f in fs1:
-        if f.done():
-            done.add(f)
-            if return_when == FIRST_COMPLETED:
-                finished = True
-            elif return_when == FIRST_EXCEPTION:
-                # the order of these tests matters
-                if not f.cancelled() and f.exception():
-                    finished = True
-
-    not_done = set(fs2) - done
-    if finished:
-        return done, not_done
-
-    # second round, the incomplete ones
-    for f in as_completed(not_done, timeout):
-        done.add(f)
-        if return_when == FIRST_COMPLETED:
-            break
-        elif return_when == FIRST_EXCEPTION:
-            if not f.cancelled() and f.exception():
-                break
-
-    not_done -= done
-    return done, not_done
-
-_wait = wait #to resolve naming conflicts
-
-as_completed = _waitmodule.iwait
-def _as_completed(fs, timeout=None):
-    return _waitmodule.iwait(fs, timeout=timeout, raise_timeout=True)
-
-
-# Convenience functions to gather all or any result from a set of futures
-def all_results(fs, timeout=None):
-    with util.timeout(timeout):
-        return [f.result() for f in fs]
-
-def any_result(fs, timeout=None):
-    return next(as_completed(fs, timeout)).result()
+#futures.py
+
+import sys
+import traceback
+import collections
+import stackless
+import itertools
+from .base import SignalChannel
+from .errors import TimeoutError, CancelledError
+from . import util, threadpool
+from .util import timeout as _timeout
+from .util import atomic
+from weakref import WeakSet
+from . import wait as _waitmodule
+
+class ExecutorBase(object):
+    """Base class for TaskFactories"""
+
+    def submit(self, fn, *args, **kwargs):
+        # Get rid of the annoying varargs api and allow a
+        # pre-existing future to be passed in.
+        return self.submit_future(Future(), (fn, args, kwargs))
+
+    def submit_args(self, fn, args=(), kwargs={}):
+        return self.submit_future(Future(), (fn, args, kwargs))
+
+    def map(self, fn, *iterables, **kwds):
+        timeout = kwds.pop("timeout", None)
+        if kwds:
+            raise TypeError
+        t = util.Timeouts(timeout)
+        kw = {}
+        futures = [self.submit_future(Future(), (fn, args, kw)) for args in zip(*iterables)]
+        # map cannot be a generator, because then it is not called until
+        # the iterator is accessed.  Instead, let it return an iterator
+        # itself.
+        def generator():
+            for f in futures:
+                with t.timeout():
+                    result = f.result()
+                # never yield out of timeout context
+                yield result
+        return generator()
+
+    @staticmethod
+    def execute_future(future, job):
+        fn, args, kwargs = job
+        """Execute the job and future on the current tasklet"""
+        future.execute(fn, args, kwargs)
+
+    def __enter__(self):
+        pass
+    def __exit__(self, *args):
+        self.shutdown(True)
+
+    def shutdown(self, wait=True):
+        pass
+
+class ThreadPoolExecutorBase(ExecutorBase):
+    """Runs futures on a given threadpool"""
+    def __init__(self, pool):
+        self.pool = pool
+
+    def submit_future(self, future, job):
+        def job_function():
+            self.execute_future(future, job)
+        self.pool.submit(job_function)
+        return future
+
+    def shutdown(self, wait=True):
+        self.pool.shutdown(wait)
+
+class NullExecutor(ExecutorBase):
+    """This executor will not do anything"""
+    def submit_future(self, future, job):
+        return future
+
+class DirectExecutor(ExecutorBase):
+    """This executor just runs the job straight away."""
+    def submit_future(self, future, job):
+        self.execute_future(future, job)
+        return future
+
+class SimpleTaskletExecutor(ExecutorBase):
+    """Runs the job as a new tasklet on this thread"""
+    def submit_future(self, future, job):
+        self.start_tasklet(self.execute_future, (future, job))
+        return future
+
+    def start_tasklet(self, func, args):
+        """Start execution of a tasklet and return it. Can be overridden."""
+        return stackless.tasklet(func)(*args)
+
+class ImmediateTaskletExecutor(SimpleTaskletExecutor):
+    """Runs the job as a new tasklet and switches to it directly"""
+    def submit_future(self, future, job):
+        self.start_tasklet(self.execute_future, (future, job)).run()
+        return future
+
+# create a module static instances of the above
+null_executor = NullExecutor()
+direct_executor = DirectExecutor()
+thread_executor = ThreadPoolExecutorBase(threadpool.DummyThreadPool())
+tasklet_executor = SimpleTaskletExecutor()
+immediate_tasklet_executor = ImmediateTaskletExecutor()
+
+
+class WaitingExecutorMixIn(object):
+    """This mixin keeps track of issued futures so that we can wait for them all wholesale"""
+    def __init__(self, *args, **kwargs):
+        self.futures = WeakSet()
+
+    def submit_future(self, future, job):
+        if self.futures is None:
+            raise RuntimeError
+        future = super(WaitingExecutorMixIn, self).submit_future(future, job)
+        self.futures.add(future)
+        return future
+
+    def shutdown(self, wait=True):
+        if self.futures:
+            futures = set(self.futures)
+            if wait:
+                _wait(futures)
+            self.futures = None
+        super(WaitingExecutorMixIn, self).shutdown(wait)
+
+class BoundedExecutorMixIn(object):
+    """This mixin allows the caller to put a limit on the number active futures"""
+    def __init__(self, max_workers=None):
+        self.max_workers = max_workers
+        self.n_workers = 0
+        self.jobs = collections.deque()
+
+    def submit_future(self, future, job):
+        with atomic():
+            if self.max_workers == None or self.n_workers < self.max_workers:
+                self.n_workers += 1
+                try:
+                    future = super(BoundedExecutorMixIn, self).submit_future(future, job)
+                except:
+                    self.n_workers -= 1
+                    raise
+            else:
+                future = Future()
+                self.jobs.append((future, job))
+            return future
+
+    def execute_future(self, future, job):
+        try:
+            super(BoundedExecutorMixIn, self).execute_future(future, job)
+        finally:
+            self.n_workers -= 1
+            self.pump()
+
+    def pump(self):
+        with atomic():
+            if self.jobs and self.n_workers < self.max_workers:
+                future, job = self.jobs.popleft()
+                self.submit_future(future, job)
+
+
+# create a proper threadpool executor::
+class ThreadPoolExecutor(WaitingExecutorMixIn, ThreadPoolExecutorBase):
+    def __init__(self, max_workers=None):
+        WaitingExecutorMixIn.__init__(self)
+        pool = threadpool.SimpleThreadPool(n_threads=max_workers)
+        ThreadPoolExecutorBase.__init__(self, pool)
+
+# and a generate tasklet executor
+class TaskletExecutor(WaitingExecutorMixIn, BoundedExecutorMixIn, SimpleTaskletExecutor):
+    def __init__(self, max_workers=None):
+        WaitingExecutorMixIn.__init__(self, max_workers)
+        BoundedExecutorMixIn.__init__(self)
+        SimpleTaskletExecutor.__init__(self)
+
+
+# internal future states
+PENDING = 'PENDING'
+RUNNING = 'RUNNING'
+# The future was cancelled by the user...
+CANCELLED = 'CANCELLED'
+# ...and _Waiter.add_cancelled() was called by a worker.
+CANCELLED_AND_NOTIFIED = 'CANCELLED_AND_NOTIFIED'
+FINISHED = 'FINISHED'
+
+class Future(object):
+    """A tasklet based future object"""
+
+    def __init__(self):
+        self.state = PENDING
+        self._result = None
+        self.callbacks = []
+        self.tasklet = None
+
+    def execute(self, fn, args=(), kwargs={}):
+        """Execute job and future on the current tasklet"""
+        try:
+            try:
+                if self.attach(): # associate with this tasklet if needed.
+                    self.set_result(fn(*args, **kwargs))
+            except TaskletExit as e:
+                self.set_cancelled(e.args)
+            except BaseException:
+                self.set_exception(*sys.exc_info())
+        except:
+            print >> sys.stderr, "Unhandled exception in ", callable
+            traceback.print_exc()
+
+    def attach(self):
+        with atomic():
+            assert self.state in (PENDING, CANCELLED)
+            if self.state is PENDING:
+                self.state = RUNNING
+                self.tasklet = stackless.getcurrent()
+                return True # there was no cancel, go ahead and execute
+
+    def cancel(self, args=()):
+        with atomic():
+            if self.tasklet:
+                self.tasklet.raise_exception(TaskletExit, *args)
+            # kill will cause cancel to happen too, but if it is
+            # on a different thread, then that will happen later.
+            self.set_cancelled(args)
+            # We can always cancel tasklet-based futures because
+            # they can be killed while running
+        return True
+
+    def cancelled(self):
+        return self.state is CANCELLED
+
+    def running(self):
+        return self.state is RUNNING
+
+    def done(self):
+        """True if the task has completed execution"""
+        return self.state in (CANCELLED, FINISHED)
+
+    def result(self, timeout=None):
+        """Wait for the execution of the task and return its result or raise
+           its exception.
+        """
+        self.wait(timeout)
+        success, result = self._result
+        if success:
+            return result
+        if result:
+            if self.state is FINISHED:
+                raise result[0], result[1], result[2]
+            assert self.state is CANCELLED
+            raise CancelledError(*result[1])
+
+    def exception(self, timeout=None):
+        """Wait for the execution of the task and return its result or raise
+           its exception.
+        """
+        self.wait(timeout)
+        success, result = self._result
+        if not success:
+            if self.state is FINISHED:
+                return result
+            assert self.state is CANCELLED
+            raise CancelledError(*result[1])
+
+    def wait(self, timeout=None):
+        """Wait until the future has finished or been cancelled"""
+        with atomic():
+            if not self.done():
+                e = SignalChannel()
+                self.add_done_callback(e.signal)
+                with _timeout(timeout):
+                    e.receive()
+    
+    def add_done_callback(self, cb):
+        """Append a callback to be called when the future has completed."""
+        if self._result:
+            self._cb(cb)
+        else:
+            self.callbacks.append(cb)
+
+    def _on_ready(self):
+        for cb in self.callbacks:
+            self._cb(cb)
+
+    def _cb(self, cb):
+        try:
+            cb(self)
+        except Exception:
+            traceback.print_exc()
+
+    def set_result(self, result):
+        with atomic():
+            if self._result is None:
+                assert self.state == RUNNING
+                self._result = (True, result)
+                self.state = FINISHED
+                self._on_ready()
+            else:
+                # the only race should be with the cancelled state
+                assert self.state == CANCELLED
+
+    def set_exception(self, exc, val=None, tb=None):
+        with atomic():
+            if self._result is None:
+                assert self.state == RUNNING
+                if val is None:
+                    val = exc
+                    exc = type(exc)
+                elif isinstance(val, tuple):
+                    val = exc(*val)
+                self._result = (False, (exc, val, tb))
+                self.state = FINISHED
+                self._on_ready()
+            else:
+                assert self.state == CANCELLED
+
+    def set_cancelled(self, args=()):
+        with atomic():
+            if self._result is None:
+                assert self.state in (RUNNING, PENDING)
+                self._result = (False, (None, args))
+                self.state = CANCELLED
+                self._on_ready()
+
+
+FIRST_COMPLETED = 0
+FIRST_EXCEPTION = 1
+ALL_COMPLETED = 2
+
+def wait(fs, timeout=None, return_when=ALL_COMPLETED):
+    done = set()
+    fs1, fs2 = itertools.tee(fs, 2)
+    # search for all already complete futures.  This is to satisfy
+    # unittests, because we must return all _already complete_ futures
+    # even if we want to exit with the first completed one.
+    finished = False
+    for f in fs1:
+        if f.done():
+            done.add(f)
+            if return_when == FIRST_COMPLETED:
+                finished = True
+            elif return_when == FIRST_EXCEPTION:
+                # the order of these tests matters
+                if not f.cancelled() and f.exception():
+                    finished = True
+
+    not_done = set(fs2) - done
+    if finished:
+        return done, not_done
+
+    # second round, the incomplete ones
+    for f in as_completed(not_done, timeout):
+        done.add(f)
+        if return_when == FIRST_COMPLETED:
+            break
+        elif return_when == FIRST_EXCEPTION:
+            if not f.cancelled() and f.exception():
+                break
+
+    not_done -= done
+    return done, not_done
+
+_wait = wait #to resolve naming conflicts
+
+as_completed = _waitmodule.iwait
+def _as_completed(fs, timeout=None):
+    return _waitmodule.iwait(fs, timeout=timeout, raise_timeout=True)
+
+
+# Convenience functions to gather all or any result from a set of futures
+def all_results(fs, timeout=None):
+    with util.timeout(timeout):
+        return [f.result() for f in fs]
+
+def any_result(fs, timeout=None):
+    return next(as_completed(fs, timeout)).result()